--- conflicted
+++ resolved
@@ -13,12 +13,7 @@
 #include <stdexcept>
 #include <cctype>
 
-<<<<<<< HEAD
-#define NUMBER_TO_STRING_BUFFER_LENGTH 100
-
 /*! \brief Base namespace for simpleson */
-=======
->>>>>>> 693001e7
 namespace json
 {
 	/*! \brief Exception used for invalid JSON keys */
